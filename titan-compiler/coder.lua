--- conflicted
+++ resolved
@@ -1052,19 +1052,11 @@
             return codetable(ctx, node, target)
     elseif tag == "AstExpVar" then
         return codeexp(ctx, node.var, iscondition)
-<<<<<<< HEAD
     elseif tag == "AstExpUnop" then
             return codeunaryop(ctx, node, iscondition)
     elseif tag == "AstExpBinop" then
             return codebinaryop(ctx, node, iscondition)
     elseif tag == "AstExpCall" then
-=======
-    elseif tag == "Exp_Unop" then
-        return codeunaryop(ctx, node, iscondition)
-    elseif tag == "Exp_Binop" then
-        return codebinaryop(ctx, node, iscondition)
-    elseif tag == "Exp_Call" then
->>>>>>> 5a5d66c2
         return codecall(ctx, node, target)
     elseif tag == "AstExpCast" and node.exp._tag == "AstExpVar" and node.exp.var._tag == "AstVarBracket" then
         local t = node.exp.var._type
